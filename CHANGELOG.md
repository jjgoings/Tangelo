# Changelog

This file documents the main changes between versions of the code.


## [0.3.2] - 2022-08-06

### Added

- Linear Combination of Unitaries (LCU)
- QEMIST Cloud MI-FNO innregration: interface adjustments
- iQCC ansatz for VQE
- IonQConnection class and notebook, to facilitate experiments through IonQ's API
- FCISolver active space selection / frozen orbitals: restrictions for half-empty orbitals
<<<<<<< HEAD
- HybridOperator for speedup for QubitOperator on certain operations in stabilizer notation
- Support for symmetry in pyscf computations
=======
>>>>>>> 201b3bef

### Changed

- QEMIST Cloud MI-FNO innregration: interface adjustments
- ADAPT-VQE interface: spin only required when needed
- VQE returns warning or error if no variational parameters are in the ansatz circuit
- Bug fix: scBK reference state, HEA ansatz initialization
- Check for valid number of target qubits for common gates
- Documentation, README

### Deprecated

## [0.3.1] - 2022-06-15

### Added

- Depth method for circuits, gate cancellation methods for simple optimisations
- QCC-ILC and iQCC solver
- Support for MI-FNO fragments coming from QEMIST Cloud
- ONIOM notebook
- Quantum deflation
- SA-VQE solver, SA-OO-VQE solver
- HybridOperator for speedup for QubitOperator on certain operations in stabilizer notation
- Support for symmetry in pyscf computations

### Changed

- DMET recomputes mean-field when working with atom indices, to fix bug.
- Documentation, README, CONTRIBUTIONS

### Deprecated


## [0.3.0] - 2022-02-15

### Added

- Circuit operators and methods (repetition, equality, trim, split, stack...)
- Support for Classical Shadows ((de)randomized, adaptative)
- Sphinx documentation generator script in dev_tools
- JKMN qubit mapping
- QMF, QCC and VSQS ansatze for VQE
- Controlled-time evolution, Richardson extrapolation method

### Changed

- Naming (Good Chemistry, Tangelo, linq)

### Deprecated<|MERGE_RESOLUTION|>--- conflicted
+++ resolved
@@ -12,11 +12,6 @@
 - iQCC ansatz for VQE
 - IonQConnection class and notebook, to facilitate experiments through IonQ's API
 - FCISolver active space selection / frozen orbitals: restrictions for half-empty orbitals
-<<<<<<< HEAD
-- HybridOperator for speedup for QubitOperator on certain operations in stabilizer notation
-- Support for symmetry in pyscf computations
-=======
->>>>>>> 201b3bef
 
 ### Changed
 
